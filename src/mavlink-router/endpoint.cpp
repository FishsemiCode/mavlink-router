/*
 * This file is part of the MAVLink Router project
 *
 * Copyright (C) 2016  Intel Corporation. All rights reserved.
 *
 * Licensed under the Apache License, Version 2.0 (the "License");
 * you may not use this file except in compliance with the License.
 * You may obtain a copy of the License at
 *
 *     http://www.apache.org/licenses/LICENSE-2.0
 *
 * Unless required by applicable law or agreed to in writing, software
 * distributed under the License is distributed on an "AS IS" BASIS,
 * WITHOUT WARRANTIES OR CONDITIONS OF ANY KIND, either express or implied.
 * See the License for the specific language governing permissions and
 * limitations under the License.
 */
#include "endpoint.h"

#include <arpa/inet.h>
#include <assert.h>
#include <errno.h>
#include <fcntl.h>
#include <stdio.h>
#include <stdlib.h>
#include <string.h>
#include <sys/ioctl.h>
#include <sys/socket.h>
#include <sys/stat.h>
#include <sys/types.h>
#include <unistd.h>

#include <common/log.h>
#include <common/util.h>
#include <common/xtermios.h>

#include "mainloop.h"

#define RX_BUF_MAX_SIZE (MAVLINK_MAX_PACKET_LEN * 4)
#define TX_BUF_MAX_SIZE (8U * 1024U)

#define UART_BAUD_RETRY_SEC 5

Endpoint::Endpoint(const char *name, bool crc_check_enabled)
    : _name{name}
    , _crc_check_enabled{crc_check_enabled}
{
    rx_buf.data = (uint8_t *) malloc(RX_BUF_MAX_SIZE);
    rx_buf.len = 0;
    tx_buf.data = (uint8_t *) malloc(TX_BUF_MAX_SIZE);
    tx_buf.len = 0;

    assert(rx_buf.data);
    assert(tx_buf.data);
    if (name != nullptr) {
        char* p = strchr(name, ':');
        if (p != nullptr) {
            safe_atoi(p+1, &_group);
        }
    }
}

Endpoint::~Endpoint()
{
    free(rx_buf.data);
    free(tx_buf.data);
}

bool Endpoint::handle_canwrite()
{
    int r = flush_pending_msgs();
    return r == -EAGAIN;
}

int Endpoint::handle_read()
{
    int target_sysid, target_compid, r;
    uint8_t src_sysid, src_compid;
    struct buffer buf{};

    do {
        uint64_t now_msec = now_usec() / USEC_PER_MSEC;
        r = read_msg(&buf, &target_sysid, &target_compid, &src_sysid, &src_compid);
        uint64_t duration = now_usec() / USEC_PER_MSEC - now_msec;
        if (duration > 3) {
            log_warning("[%s] reading may block mainloop: [%lums]", name(), duration);
        }
        if (r > 0) {
            Mainloop::get_instance().route_msg(&buf, target_sysid, target_compid, src_sysid,
                                               src_compid, this);
        }
    } while(r > 0);

    return r;
}

int Endpoint::read_msg(struct buffer *pbuf, int *target_sysid, int *target_compid,
                       uint8_t *src_sysid, uint8_t *src_compid)
{
    bool should_read_more = true;
    uint32_t msg_id;
    const mavlink_msg_entry_t *msg_entry;
    uint8_t *payload, seq, payload_len;

    if (fd < 0) {
        log_error("Trying to read invalid fd");
        return -EINVAL;
    }

    if (_last_packet_len != 0) {
        /*
         * read_msg() should be called in a loop after writting to each
         * output. However we don't want to keep busy looping on a single
         * endpoint reading more data. If we left data behind, move them
         * to the beginning and check we have a complete packet, but don't
         * read more data right now - it will be handled on next
         * iteration when more data is available
         */
        should_read_more = false;

        /* see TODO below about using bigger buffers: we could just walk on
         * the buffer rather than moving bytes */
        rx_buf.len -= _last_packet_len;
        if (rx_buf.len > 0) {
            memmove(rx_buf.data, rx_buf.data + _last_packet_len, rx_buf.len);
        }

        _last_packet_len = 0;
    }

    if (should_read_more) {
        ssize_t r = _read_msg(rx_buf.data + rx_buf.len, RX_BUF_MAX_SIZE - rx_buf.len);
        if (r <= 0)
            return r;

        log_debug("%s: Got %zd bytes [%d]", _name, r, fd);
        rx_buf.len += r;
    }

    bool mavlink2 = rx_buf.data[0] == MAVLINK_STX;
    bool mavlink1 = rx_buf.data[0] == MAVLINK_STX_MAVLINK1;

    /*
     * Find magic byte as the start byte:
     *
     * we either enter here due to new bytes being written to the
     * beginning of the buffer or due to _last_packet_len not being 0
     * above, which means we moved some bytes we read previously
     */
    if (!mavlink1 && !mavlink2) {
        unsigned int stx_pos = 0;

        for (unsigned int i = 1; i < (unsigned int) rx_buf.len; i++) {
            if (rx_buf.data[i] == MAVLINK_STX)
                mavlink2 = true;
            else if (rx_buf.data[i] == MAVLINK_STX_MAVLINK1)
                mavlink1 = true;

            if (mavlink1 || mavlink2) {
                stx_pos = i;
                break;
            }
        }

        /* Discarding data since we don't have a marker */
        if (stx_pos == 0) {
            rx_buf.len = 0;
            return 0;
        }

        /*
         * TODO: a larger buffer would allow to avoid the memmove in case a
         * new message would still fit in our buffer
         */
        rx_buf.len -= stx_pos;
        memmove(rx_buf.data, rx_buf.data + stx_pos, rx_buf.len);
    }

    const uint8_t checksum_len = 2;
    size_t expected_size;

    if (mavlink2) {
        struct mavlink_router_mavlink2_header *hdr =
                (struct mavlink_router_mavlink2_header *)rx_buf.data;

        if (rx_buf.len < sizeof(*hdr))
            return 0;

        msg_id = hdr->msgid;
        payload = rx_buf.data + sizeof(*hdr);
        seq = hdr->seq;
        *src_sysid = hdr->sysid;
        *src_compid = hdr->compid;
        payload_len = hdr->payload_len;

        expected_size = sizeof(*hdr);
        expected_size += hdr->payload_len;
        expected_size += checksum_len;
        if (hdr->incompat_flags & MAVLINK_IFLAG_SIGNED)
            expected_size += MAVLINK_SIGNATURE_BLOCK_LEN;
    } else {
        struct mavlink_router_mavlink1_header *hdr =
                (struct mavlink_router_mavlink1_header *)rx_buf.data;

        if (rx_buf.len < sizeof(*hdr))
            return 0;

        msg_id = hdr->msgid;
        payload = rx_buf.data + sizeof(*hdr);
        seq = hdr->seq;
        *src_sysid = hdr->sysid;
        *src_compid = hdr->compid;
        payload_len = hdr->payload_len;

        expected_size = sizeof(*hdr);
        expected_size += hdr->payload_len;
        expected_size += checksum_len;
    }

    /* check if we have a valid mavlink packet */
    if (rx_buf.len < expected_size)
        return 0;

    /* We always want to transmit one packet at a time; record the number
     * of bytes read in addition to the expected size and leave them for
     * the next iteration */
    _last_packet_len = expected_size;
    _stat.read.total++;

    msg_entry = mavlink_get_msg_entry(msg_id);
    if (_crc_check_enabled && msg_entry) {
        /*
         * It is accepting and forwarding unknown messages ids because
         * it can be a new MAVLink message implemented only in
         * Ground Station and Flight Stack. Although it can also be a
         * corrupted message is better forward than silent drop it.
         */
        if (!_check_crc(msg_entry)) {
            _stat.read.crc_error++;
            _stat.read.crc_error_bytes += expected_size;
            return CrcErrorMsg;
        }
    }

    _stat.read.handled++;
    _stat.read.handled_bytes += expected_size;

    if (!_crc_check_enabled || msg_entry) {
        _add_sys_comp_id(((uint16_t)*src_sysid << 8) | *src_compid);
    }

    *target_sysid = -1;
    *target_compid = -1;

    if (msg_entry == nullptr) {
        log_debug("No message entry for %u", msg_id);
    } else {
        if (msg_entry->flags & MAV_MSG_ENTRY_FLAG_HAVE_TARGET_SYSTEM) {
            // if target_system is 0, it may have been trimmed out on mavlink2
            if (msg_entry->target_system_ofs < payload_len) {
                *target_sysid = payload[msg_entry->target_system_ofs];
            } else {
                *target_sysid = 0;
            }
        }
        if (msg_entry->flags & MAV_MSG_ENTRY_FLAG_HAVE_TARGET_COMPONENT) {
            // if target_system is 0, it may have been trimmed out on mavlink2
            if (msg_entry->target_component_ofs < payload_len) {
                *target_compid = payload[msg_entry->target_component_ofs];
            } else {
                *target_compid = 0;
            }
        }
    }

    // Check for sequence drops
    if (_stat.read.expected_seq != seq) {
        if (_stat.read.total > 1) {
            uint8_t diff;

            if (seq > _stat.read.expected_seq)
                diff = (seq - _stat.read.expected_seq);
            else
                diff = (UINT8_MAX - _stat.read.expected_seq) + seq;

            _stat.read.drop_seq_total += diff;
            _stat.read.total += diff;
        }
        _stat.read.expected_seq = seq;
    }
    _stat.read.expected_seq++;

    pbuf->data = rx_buf.data;
    pbuf->len = expected_size;

    return msg_entry != nullptr ? ReadOk : ReadUnkownMsg;
}

void Endpoint::_add_sys_comp_id(uint16_t sys_comp_id)
{
    if (has_sys_comp_id(sys_comp_id))
        return;

    _sys_comp_ids.push_back(sys_comp_id);
}

bool Endpoint::has_sys_id(unsigned sysid)
{
    for (auto it = _sys_comp_ids.begin(); it != _sys_comp_ids.end(); it++) {
        if (((*it >> 8) | (sysid & 0xff)) == sysid)
            return true;
    }
    return false;
}

bool Endpoint::has_sys_comp_id(unsigned sys_comp_id)
{
    for (auto it = _sys_comp_ids.begin(); it != _sys_comp_ids.end(); it++) {
        if (sys_comp_id == *it)
            return true;
    }

    return false;
}

bool Endpoint::accept_msg(int target_sysid, int target_compid, uint8_t src_sysid,
                          uint8_t src_compid, Endpoint* src_endpoint)
{
    if (Log::get_max_level() >= Log::Level::DEBUG) {
        log_debug("Endpoint [%s][%d] got message to %d/%d from [%s]%u/%u", name(), fd, target_sysid, target_compid,
                  (src_endpoint == nullptr) ? "NONAME" : src_endpoint->name(), src_sysid, src_compid);
        log_debug("\tKnown endpoints:");
        for (auto it = _sys_comp_ids.begin(); it != _sys_comp_ids.end(); it++) {
            log_debug("\t\t%u/%u", (*it >> 8), *it & 0xff);
        }
    }

<<<<<<< HEAD
    // message will not route to sender itself
    if(src_endpoint == this ) {
        return false;
    }

    // message will not route to endpoint in same group
    if((_group >= 0) && (src_endpoint != nullptr) && (src_endpoint->group() == _group)) {
        return false;
    }

    // This endpoint sent the message, and there's no other sys_comp_id: reject msg
    if (has_sys_comp_id(src_sysid, src_compid) && _sys_comp_ids.size() == 1)
=======
    // This endpoint sent the message, we don't want to send it back over the
    // same channel to avoid loops: reject
    if (has_sys_comp_id(src_sysid, src_compid))
>>>>>>> 4c4a42c8
        return false;

    // Message is broadcast on sysid: accept msg
    if (target_sysid == 0 || target_sysid == -1)
        return true;

    // This endpoint has the target of message (sys and comp id): accept
    if (target_compid > 0 && has_sys_comp_id(target_sysid, target_compid))
        return true;

    // This endpoint has the target of message (sysid, but compid is broadcast): accept
    if (has_sys_id(target_sysid))
        return true;

    // Reject everything else
    return false;
}

const char* Endpoint::name()
{
    return (_name == nullptr) ? "NONAME" : _name;
}

int Endpoint::group()
{
    return _group;
}

bool Endpoint::_check_crc(const mavlink_msg_entry_t *msg_entry)
{
    const bool mavlink2 = rx_buf.data[0] == MAVLINK_STX;
    uint16_t crc_msg, crc_calc;
    uint8_t payload_len, header_len, *payload;

    if (mavlink2) {
        struct mavlink_router_mavlink2_header *hdr =
                    (struct mavlink_router_mavlink2_header *)rx_buf.data;
        payload = rx_buf.data + sizeof(*hdr);
        header_len = sizeof(*hdr);
        payload_len = hdr->payload_len;
    } else {
        struct mavlink_router_mavlink1_header *hdr =
                    (struct mavlink_router_mavlink1_header *)rx_buf.data;
        payload = rx_buf.data + sizeof(*hdr);
        header_len = sizeof(*hdr);
        payload_len = hdr->payload_len;
    }

    crc_msg = payload[payload_len] | (payload[payload_len + 1] << 8);
    crc_calc = crc_calculate(&rx_buf.data[1], header_len + payload_len - 1);
    crc_accumulate(msg_entry->crc_extra, &crc_calc);
    if (crc_calc != crc_msg) {
        return false;
    }

    return true;
}

void Endpoint::print_statistics()
{
    const uint32_t read_total = _stat.read.total == 0 ? 1 : _stat.read.total;

    log_info("Endpoint %s [%d] {", _name, fd);
    log_info("\n\tReceived messages {");
    log_info("\n\t\tCRC error: %u %u%% %luKBytes", _stat.read.crc_error,
           (_stat.read.crc_error * 100) / read_total, _stat.read.crc_error_bytes / 1000);
    log_info("\n\t\tSequence lost: %u %u%%", _stat.read.drop_seq_total,
           (_stat.read.drop_seq_total * 100) / read_total);
    log_info("\n\t\tHandled: %u %luKBytes", _stat.read.handled, _stat.read.handled_bytes / 1000);
    log_info("\n\t\tTotal: %u", _stat.read.total);
    log_info("\n\t}");
    log_info("\n\tTransmitted messages {");
    log_info("\n\t\tTotal: %u %luKBytes", _stat.write.total, _stat.write.bytes / 1000);
    log_info("\n\t}");
    log_info("\n}\n");
}

uint8_t Endpoint::get_trimmed_zeros(const mavlink_msg_entry_t *msg_entry, const struct buffer *buffer)
{
    struct mavlink_router_mavlink2_header *msg
        = (struct mavlink_router_mavlink2_header *)buffer->data;

    /* Only MAVLink 2 trim zeros */
    if (buffer->data[0] != MAVLINK_STX)
        return 0;

    /* Should never happen but if happens it will cause stack overflow */
    if (msg->payload_len > msg_entry->msg_len)
        return 0;

    return msg_entry->msg_len - msg->payload_len;
}

void Endpoint::log_aggregate(unsigned int interval_sec)
{
    if (_incomplete_msgs > 0) {
        log_warning("Endpoint %s [%d]: %u incomplete messages in the last %d seconds", _name, fd,
                    _incomplete_msgs, interval_sec);
        _incomplete_msgs = 0;
    }
}

UartEndpoint::~UartEndpoint()
{
    if (fd > 0) {
        reset_uart(fd);
    }
}

int UartEndpoint::set_speed(speed_t baudrate)
{
    struct termios2 tc;

    if (fd < 0) {
        return -1;
    }

    bzero(&tc, sizeof(tc));
    if (ioctl(fd, TCGETS2, &tc) == -1) {
        log_error("Could not get termios2 (%m)");
        return -1;
    }

    /* speed is configured by c_[io]speed */
    tc.c_cflag &= ~CBAUD;
    tc.c_cflag |= BOTHER;
    tc.c_ispeed = baudrate;
    tc.c_ospeed = baudrate;

    if (ioctl(fd, TCSETS2, &tc) == -1) {
        log_error("Could not set terminal attributes (%m)");
        return -1;
    }

    log_info("UART [%d] speed = %u", fd, baudrate);

    if (ioctl(fd, TCFLSH, TCIOFLUSH) == -1) {
        log_error("Could not flush terminal (%m)");
        return -1;
    }

    return 0;
}

int UartEndpoint::set_flow_control(bool enabled)
{
    struct termios2 tc;

    if (fd < 0) {
        return -1;
    }

    bzero(&tc, sizeof(tc));
    if (ioctl(fd, TCGETS2, &tc) == -1) {
        log_error("Could not get termios2 (%m)");
        return -1;
    }

    if (enabled)
        tc.c_cflag |= CRTSCTS;
    else
        tc.c_cflag &= ~CRTSCTS;

    if (ioctl(fd, TCSETS2, &tc) == -1) {
        log_error("Could not set terminal attributes (%m)");
        return -1;
    }

    log_info("UART [%d] flowcontrol = %s", fd, enabled ? "enabled" : "disabled");

    return 0;
}

int UartEndpoint::open(const char *path)
{
    struct termios2 tc;
    const int bit_dtr = TIOCM_DTR;
    const int bit_rts = TIOCM_RTS;

    fd = ::open(path, O_RDWR|O_NONBLOCK|O_CLOEXEC|O_NOCTTY);
    if (fd < 0) {
        log_error("Could not open %s (%m)", path);
        return -1;
    }

    if (reset_uart(fd) < 0) {
        log_error("Could not reset uart");
        goto fail;
    }

    bzero(&tc, sizeof(tc));

    if (ioctl(fd, TCGETS2, &tc) == -1) {
        log_error("Could not get termios2 (%m)");
        goto fail;
    }

    tc.c_iflag &= ~(IGNBRK | BRKINT | ICRNL | INLCR | PARMRK | INPCK | ISTRIP | IXON);
    tc.c_oflag &= ~(OCRNL | ONLCR | ONLRET | ONOCR | OFILL | OPOST);

    tc.c_lflag &= ~(ECHO | ECHOE | ECHOK | ECHOCTL | ECHOKE | ECHONL | ICANON | IEXTEN | ISIG);

    /* never send SIGTTOU*/
    tc.c_lflag &= ~(TOSTOP);

    /* disable flow control */
    tc.c_cflag &= ~(CRTSCTS);
    tc.c_cflag &= ~(CSIZE | PARENB);

    /* ignore modem control lines */
    tc.c_cflag |= CLOCAL;

    /* 8 bits */
    tc.c_cflag |= CS8;

    /* we use epoll to get notification of available bytes */
    tc.c_cc[VMIN] = 0;
    tc.c_cc[VTIME] = 0;

    if (ioctl(fd, TCSETS2, &tc) == -1) {
        log_error("Could not set terminal attributes (%m)");
        goto fail;
    }

    /* set DTR/RTS */
    if (ioctl(fd, TIOCMBIS, &bit_dtr) == -1 ||
        ioctl(fd, TIOCMBIS, &bit_rts) == -1) {
        log_error("Could not set DTR/RTS (%m)");
        goto fail;
    }

    if (ioctl(fd, TCFLSH, TCIOFLUSH) == -1) {
        log_error("Could not flush terminal (%m)");
        goto fail;
    }

    log_info("Open UART [%d] %s *", fd, path);

    return fd;

fail:
    ::close(fd);
    fd = -1;
    return -1;
}

bool UartEndpoint::_change_baud_cb(void *data)
{
    _current_baud_idx = (_current_baud_idx + 1) % _baudrates.size();

    log_info("Retrying UART [%d] on new baudrate: %lu", fd, _baudrates[_current_baud_idx]);

    set_speed(_baudrates[_current_baud_idx]);

    return true;
}

int UartEndpoint::read_msg(struct buffer *pbuf, int *target_sysid, int *target_compid,
                           uint8_t *src_sysid, uint8_t *src_compid)
{
    int ret = Endpoint::read_msg(pbuf, target_sysid, target_compid, src_sysid, src_compid);

    if (_change_baud_timeout != nullptr && ret == ReadOk) {
        log_info("Baudrate %lu responded, keeping it", _baudrates[_current_baud_idx]);
        Mainloop::get_instance().del_timeout(_change_baud_timeout);
        _change_baud_timeout = nullptr;
    }

    return ret;
}

ssize_t UartEndpoint::_read_msg(uint8_t *buf, size_t len)
{
    ssize_t r = ::read(fd, buf, len);
    if ((r == -1 && errno == EAGAIN) || r == 0)
        return 0;
    if (r == -1)
        return -errno;

    return r;
}

int UartEndpoint::write_msg(const struct buffer *pbuf)
{
    if (fd < 0) {
        log_error("Trying to write invalid fd");
        return -EINVAL;
    }

    /* TODO: send any pending data */
    if (tx_buf.len > 0) {
        ;
    }

    ssize_t r = ::write(fd, pbuf->data, pbuf->len);
    if (r == -1 && errno == EAGAIN)
        return -EAGAIN;

    _stat.write.total++;
    _stat.write.bytes += pbuf->len;

    /* Incomplete packet, we warn and discard the rest */
    if (r != (ssize_t) pbuf->len) {
        _incomplete_msgs++;
        log_debug("Discarding packet, incomplete write %zd but len=%u", r, pbuf->len);
    }

    log_debug("UART: [%d] wrote %zd bytes", fd, r);

    return r;
}

int UartEndpoint::add_speeds(std::vector<unsigned long> bauds)
{
    if (!bauds.size())
        return -EINVAL;

    _baudrates = bauds;

    set_speed(_baudrates[0]);

    _change_baud_timeout = Mainloop::get_instance().add_timeout(
        MSEC_PER_SEC * UART_BAUD_RETRY_SEC,
        std::bind(&UartEndpoint::_change_baud_cb, this, std::placeholders::_1), this);

    return 0;
}

UdpEndpoint::UdpEndpoint(const char* name)
    : Endpoint{name, false}
{
    bzero(&sockaddr, sizeof(sockaddr));
}

int UdpEndpoint::open(const char *ip, unsigned long port, bool to_bind)
{
    const int broadcast_val = 1;
    fd = socket(AF_INET, SOCK_DGRAM, 0);
    if (fd == -1) {
        log_error("Could not create socket (%m)");
        return -1;
    }

    sockaddr.sin_family = AF_INET;
    sockaddr.sin_addr.s_addr = inet_addr(ip);
    sockaddr.sin_port = htons(port);

    if (to_bind) {
        if (bind(fd, (struct sockaddr *)&sockaddr, sizeof(sockaddr)) < 0) {
            log_error("Error binding socket (%m)");
            goto fail;
        }
    } else {
        if (setsockopt(fd, SOL_SOCKET, SO_BROADCAST, &broadcast_val, sizeof(broadcast_val))) {
            log_error("Error enabling broadcast in socket (%m)");
            goto fail;
        }
    }

    if (fcntl(fd, F_SETFL, O_NONBLOCK | FASYNC) < 0) {
        log_error("Error setting socket fd as non-blocking (%m)");
        goto fail;
    }

    if (to_bind)
        sockaddr.sin_port = 0;
    log_info("Open UDP [%d] %s:%lu %c", fd, ip, port, to_bind ? '*' : ' ');

    return fd;

fail:
    if (fd >= 0) {
        ::close(fd);
        fd = -1;
    }
    return -1;
}

ssize_t UdpEndpoint::_read_msg(uint8_t *buf, size_t len)
{
    socklen_t addrlen = sizeof(sockaddr);
    ssize_t r = ::recvfrom(fd, buf, len, 0,
                           (struct sockaddr *)&sockaddr, &addrlen);
    if (r == -1 && errno == EAGAIN)
        return 0;
    if (r == -1)
        return -errno;

    return r;
}

int UdpEndpoint::write_msg(const struct buffer *pbuf)
{
    if (fd < 0) {
        log_error("Trying to write invalid fd");
        return -EINVAL;
    }

    /* TODO: send any pending data */
    if (tx_buf.len > 0) {
        ;
    }

    if (!sockaddr.sin_port) {
        log_debug("No one ever connected to %d. No one to write for", fd);
        return 0;
    }

    ssize_t r = ::sendto(fd, pbuf->data, pbuf->len, 0,
                         (struct sockaddr *)&sockaddr, sizeof(sockaddr));
    if (r == -1) {
        if (errno != EAGAIN && errno != ECONNREFUSED && errno != ENETUNREACH)
            log_error("Error sending udp packet (%m)");
        return -errno;
    };

    _stat.write.total++;
    _stat.write.bytes += pbuf->len;

    /* Incomplete packet, we warn and discard the rest */
    if (r != (ssize_t) pbuf->len) {
        _incomplete_msgs++;
        log_debug("Discarding packet, incomplete write %zd but len=%u", r, pbuf->len);
    }

    log_debug("UDP: [%d] wrote %zd bytes", fd, r);

    return r;
}

TcpEndpoint::TcpEndpoint(const char* name)
    : Endpoint{name, false}
{
    bzero(&sockaddr, sizeof(sockaddr));
}

TcpEndpoint::~TcpEndpoint()
{
    close();
    free(_ip);
}

int TcpEndpoint::accept(int listener_fd)
{
    socklen_t addrlen = sizeof(sockaddr);
    fd = accept4(listener_fd, (struct sockaddr *)&sockaddr, &addrlen, SOCK_NONBLOCK);

    if (fd == -1)
        return -1;

    log_info("TCP connection [%d] accepted", fd);

    return fd;
}

int TcpEndpoint::open(const char *ip, unsigned long port)
{
    if (!_ip || strcmp(ip, _ip)) {
        free(_ip);
        _ip = strdup(ip);
        _port = port;
    }

    assert_or_return(_ip, -ENOMEM);

    fd = socket(AF_INET, SOCK_STREAM, 0);
    if (fd == -1) {
        log_error("Could not create socket (%m)");
        return -1;
    }

    sockaddr.sin_family = AF_INET;
    sockaddr.sin_addr.s_addr = inet_addr(ip);
    sockaddr.sin_port = htons(port);

    if (connect(fd, (struct sockaddr *)&sockaddr, sizeof(sockaddr)) < 0) {
        log_error("Error connecting to socket (%m)");
        goto fail;
    }

    if (fcntl(fd, F_SETFL, O_NONBLOCK | FASYNC) < 0) {
        log_error("Error setting socket fd as non-blocking (%m)");
        goto fail;
    }

    log_info("Open TCP [%d] %s:%lu", fd, ip, port);

    _valid = true;
    return fd;

fail:
    ::close(fd);
    return -1;
}

ssize_t TcpEndpoint::_read_msg(uint8_t *buf, size_t len)
{
    socklen_t addrlen = sizeof(sockaddr);
    errno = 0;
    ssize_t r = ::recvfrom(fd, buf, len, 0,
                           (struct sockaddr *)&sockaddr, &addrlen);

    if (r == -1 && errno == EAGAIN)
        return 0;
    if (r == -1)
        return -errno;

    // a read of zero on a stream socket means that other side shut down
    if (r == 0 && len != 0) {
        _valid = false;
        return EOF; // TODO is EOF always negative?
    }

    return r;
}

int TcpEndpoint::write_msg(const struct buffer *pbuf)
{
    if (fd < 0) {
        log_error("Trying to write invalid fd");
        return -EINVAL;
    }

    /* TODO: send any pending data */
    if (tx_buf.len > 0) {
        ;
    }

    ssize_t r = ::sendto(fd, pbuf->data, pbuf->len, 0,
                         (struct sockaddr *)&sockaddr, sizeof(sockaddr));
    if (r == -1) {
        if (errno != EAGAIN && errno != ECONNREFUSED)
            log_error("Error sending tcp packet (%m)");
        if (errno == EPIPE)
            _valid = false;
        return -errno;
    };

    _stat.write.total++;
    _stat.write.bytes += pbuf->len;

    /* Incomplete packet, we warn and discard the rest */
    if (r != (ssize_t) pbuf->len) {
        _incomplete_msgs++;
        log_debug("Discarding packet, incomplete write %zd but len=%u", r, pbuf->len);
    }

    log_debug("TCP: [%d] wrote %zd bytes", fd, r);

    return r;
}

void TcpEndpoint::close()
{
    if (fd > -1) {
        ::close(fd);

        log_info("TCP Connection [%d] closed", fd);
    }

    fd = -1;
}

LocalEndpoint::LocalEndpoint(const char *name)
    : Endpoint{name, false}
{
    bzero(&sockaddr, sizeof(sockaddr));
}

int LocalEndpoint::open(const char *sock_name, bool to_bind)
{
    int flags = 0;
    fd = socket(AF_UNIX, SOCK_DGRAM, 0);
    if (fd == -1) {
        log_error("Could not create socket (%m)");
        return -1;
    }

    sockaddr.sun_family = AF_UNIX;
    sockaddr.sun_path[0] = 0;
    strcpy(sockaddr.sun_path+1, sock_name);
    sockaddr_len = strlen(sock_name) + offsetof(struct sockaddr_un, sun_path) + 1;

    if (to_bind) {
        if (bind(fd, (struct sockaddr *) &sockaddr, sockaddr_len)) {
            log_error("Error binding socket to %s (%m)", sock_name);
            goto fail;
        }
    }

    if ((flags = fcntl(fd, F_GETFL, 0) == -1)) {
        log_error("controller: Error getfl for fd");
        goto fail;
    }
    if (fcntl(fd, F_SETFL, O_NONBLOCK | flags) < 0) {
        log_error("controller: Error setting socket fd as non-blocking");
        goto fail;
    }
    if (to_bind)
        sockaddr_len = 0;
    log_info("Open LOCAL [%d] %s %c", fd, sock_name, to_bind ? '*' : ' ');

    return fd;

fail:
    if (fd >= 0) {
        ::close(fd);
        fd = -1;
    }
    return -1;
}

ssize_t LocalEndpoint::_read_msg(uint8_t *buf, size_t len)
{
    struct sockaddr* pSockaddr = nullptr;
    socklen_t * pLen = nullptr;
    if(sockaddr_len == 0) {
        sockaddr_len = sizeof(sockaddr);
        pSockaddr = (struct sockaddr*)&sockaddr;
        pLen = &sockaddr_len;
    }
    ssize_t r = ::recvfrom(fd, buf, len, 0, pSockaddr, pLen);
    if (r == -1 && errno == EAGAIN)
        return 0;
    if (r == -1)
        return -errno;

    return r;
}

int LocalEndpoint::write_msg(const struct buffer *pbuf)
{
    if (fd < 0) {
        log_error("Trying to write invalid fd");
        return -EINVAL;
    }

    if (sockaddr_len == 0) {
        log_debug("No one ever connected to %d. No one to write for", fd);
        return 0;
    }

    ssize_t r = ::sendto(fd, pbuf->data, pbuf->len, 0,
                         (struct sockaddr *)&sockaddr, sockaddr_len);
    if (r == -1) {
        if (errno != EAGAIN && errno != ECONNREFUSED && errno != ENETUNREACH)
            log_error("Error sending datagram packet (%m)");
        return -errno;
    };

    _stat.write.total++;
    _stat.write.bytes += pbuf->len;

    /* Incomplete packet, we warn and discard the rest */
    if (r != (ssize_t) pbuf->len) {
        _incomplete_msgs++;
        log_debug("Discarding datagram packet, incomplete write %zd but len=%u", r, pbuf->len);
    }

    log_debug("LOCAL: [%d] wrote %zd bytes", fd, r);

    return r;
}<|MERGE_RESOLUTION|>--- conflicted
+++ resolved
@@ -335,7 +335,6 @@
         }
     }
 
-<<<<<<< HEAD
     // message will not route to sender itself
     if(src_endpoint == this ) {
         return false;
@@ -346,13 +345,9 @@
         return false;
     }
 
-    // This endpoint sent the message, and there's no other sys_comp_id: reject msg
-    if (has_sys_comp_id(src_sysid, src_compid) && _sys_comp_ids.size() == 1)
-=======
     // This endpoint sent the message, we don't want to send it back over the
     // same channel to avoid loops: reject
     if (has_sys_comp_id(src_sysid, src_compid))
->>>>>>> 4c4a42c8
         return false;
 
     // Message is broadcast on sysid: accept msg
